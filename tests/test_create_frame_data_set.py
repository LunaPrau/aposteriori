"""Tests data processing functionality in src/aposteriori/create_frame_dataset.py"""
import copy
import tempfile
from pathlib import Path

import ampal
import ampal.geometry as g
<<<<<<< HEAD
import aposteriori.data_prep.create_frame_data_set as cfds
from aposteriori.data_prep.create_frame_data_set import default_atom_filter
=======
>>>>>>> 35d755cb
import h5py
import numpy as np
import numpy.testing as npt
import pytest
from ampal.amino_acids import residue_charge, polarity_Zimmerman, standard_amino_acids
from hypothesis import given, settings
from hypothesis.strategies import integers

import aposteriori.data_prep.create_frame_data_set as cfds

TEST_DATA_DIR = Path("tests/testing_files/pdb_files/")


def test_cb_position():
    assembly = ampal.load_pdb(str(TEST_DATA_DIR / "3qy1.pdb"))
    frame_edge_length = 12.0
    voxels_per_side = 21
    codec = cfds.Codec.CNOCB()
    cfds.voxelise_assembly(assembly, name="3qy1", atom_filter_fn=default_atom_filter, frame_edge_length=frame_edge_length, voxels_per_side=voxels_per_side, encode_cb=True, codec=codec, tag_rotamers=False, chain_dict={}, voxels_as_gaussian=False, verbosity=1, chain_filter_list=["A","B"])
    
    for chain in assembly:
        for residue in chain:
            if not isinstance (residue, ampal.Residue):
                continue
            cfds.align_to_residue_plane(residue)
            assert np.isclose(
                residue["CB"].x, (residue["CA"].x - 0.741287356),
            ), f"The Cb has not been encoded at position X = -0.741287356"
            assert np.isclose(
                residue["CB"].y, (residue["CA"].y - 0.53937931),
            ), f"The Cb has not been encoded at position Y = -0.53937931"
            assert np.isclose(
                residue["CB"].z, (residue["CA"].z - 1.224287356),
            ), f"The Cb has not been encoded at position Z = -1.224287356"



@settings(deadline=1500)
@given(integers(min_value=0, max_value=214))
def test_create_residue_frame_cnocb_encoding(residue_number):
    assert (TEST_DATA_DIR / "3qy1.pdb").exists(), "File does not exist"
    assembly = ampal.load_pdb(str(TEST_DATA_DIR / "3qy1.pdb"))
    focus_residue = assembly[0][residue_number]

    # Make sure that residue correctly aligns peptide plane to XY
    cfds.encode_cb_prevox(focus_residue)
    assert np.array_equal(
        focus_residue["CA"].array,
        (
            0,
            0,
            0,
        ),
    ), "The CA atom should lie on the origin."
    assert np.isclose(focus_residue["N"].x, 0), "The nitrogen atom should lie on XY."
    assert np.isclose(focus_residue["N"].z, 0), "The nitrogen atom should lie on XY."
    assert np.isclose(focus_residue["C"].z, 0), "The carbon atom should lie on XY."
    assert np.isclose(
        focus_residue["CB"].x,
        -0.741287356,
    ), f"The Cb has not been encoded at position X = -0.741287356"
    assert np.isclose(
        focus_residue["CB"].y,
        -0.53937931,
    ), f"The Cb has not been encoded at position Y = -0.53937931"
    assert np.isclose(
        focus_residue["CB"].z,
        -1.224287356,
    ), f"The Cb has not been encoded at position Z = -1.224287356"
    # Make sure that all relevant atoms are pulled into the frame
    frame_edge_length = 12.0
    voxels_per_side = 21
    centre = voxels_per_side // 2
    max_dist = np.sqrt(((frame_edge_length / 2) ** 2) * 3)
    for atom in (
        a
        for a in assembly.get_atoms(ligands=False)
        if cfds.within_frame(frame_edge_length, a)
    ):
        assert g.distance(atom, (0, 0, 0)) <= max_dist, (
            "All atoms filtered by `within_frame` should be within "
            "`frame_edge_length/2` of the origin"
        )
    # Obtain atom encoder:
    codec = cfds.Codec.CNOCB()
    # Make sure that aligned residue sits on XY after it is discretized
    single_res_assembly = ampal.Assembly(
        molecules=ampal.Polypeptide(monomers=copy.deepcopy(focus_residue).backbone, polymer_id="A")
    )
    # Need to reassign the parent so that the residue is the only thing in the assembly
    single_res_assembly[0].parent = single_res_assembly
    single_res_assembly[0][0].parent = single_res_assembly[0]
<<<<<<< HEAD
    chaindict = cfds.voxelise_assembly(
        single_res_assembly[0][0].parent.parent, name="3qy1", atom_filter_fn=default_atom_filter, frame_edge_length=frame_edge_length, voxels_per_side=voxels_per_side, encode_cb=True, codec=codec, tag_rotamers=False, chain_dict={}, voxels_as_gaussian=False, verbosity=1, chain_filter_list=["A"])[1]
    array_test=chaindict["A"][0].data
    np.testing.assert_array_equal(array_test[centre, centre, centre], [True, False, False, False], err_msg="The central atom should be CA.")
    nonzero_indices = list(zip(*np.nonzero(array_test)))
=======
    array = cfds.create_residue_frame(
        single_res_assembly[0][0],
        frame_edge_length,
        voxels_per_side,
        encode_cb=True,
        codec=codec,
    )
    np.testing.assert_array_equal(
        array[centre, centre, centre],
        [True, False, False, False],
        err_msg="The central atom should be CA.",
    )
    nonzero_indices = list(zip(*np.nonzero(array)))
>>>>>>> 35d755cb
    assert (
        len(nonzero_indices) == 5
    ), "There should be only 5 backbone atoms in this frame"
    nonzero_on_xy_indices = list(zip(*np.nonzero(array_test[:, :, centre])))
    assert (
        3 <= len(nonzero_on_xy_indices) <= 4
    ), "N, CA and C should lie on the xy plane."


@settings(deadline=1500)
@given(integers(min_value=0, max_value=214))
def test_create_residue_frame_backbone_only(residue_number):
    assembly = ampal.load_pdb(str(TEST_DATA_DIR / "3qy1.pdb"))
    focus_residue = assembly[0][residue_number]

    # Make sure that residue correctly aligns peptide plane to XY
    cfds.align_to_residue_plane(focus_residue)
    assert np.array_equal(
        focus_residue["CA"].array,
        (
            0,
            0,
            0,
        ),
    ), "The CA atom should lie on the origin."
    assert np.isclose(focus_residue["N"].x, 0), "The nitrogen atom should lie on XY."
    assert np.isclose(focus_residue["N"].z, 0), "The nitrogen atom should lie on XY."
    assert np.isclose(focus_residue["C"].z, 0), "The carbon atom should lie on XY."
    # Make sure that all relevant atoms are pulled into the frame
    frame_edge_length = 12.0
    voxels_per_side = 21
    centre = voxels_per_side // 2
    max_dist = np.sqrt(((frame_edge_length / 2) ** 2) * 3)
    for atom in (
        a
        for a in assembly.get_atoms(ligands=False)
        if cfds.within_frame(frame_edge_length, a)
    ):
        assert g.distance(atom, (0, 0, 0)) <= max_dist, (
            "All atoms filtered by `within_frame` should be within "
            "`frame_edge_length/2` of the origin"
        )

    # Make sure that aligned residue sits on XY after it is discretized
    single_res_assembly = ampal.Assembly(
        molecules=ampal.Polypeptide(monomers=copy.deepcopy(focus_residue).backbone)
    )
    # Need to reassign the parent so that the residue is the only thing in the assembly
    single_res_assembly[0].parent = single_res_assembly
    single_res_assembly[0][0].parent = single_res_assembly[0]
    # Obtain atom encoder:
    codec = cfds.Codec.CNO()
    array = cfds.create_residue_frame(
        single_res_assembly[0][0],
        frame_edge_length,
        voxels_per_side,
        encode_cb=False,
        codec=codec,
    )
    np.testing.assert_array_equal(
        array[centre, centre, centre],
        [True, False, False],
        err_msg="The central atom should be CA.",
    )
    nonzero_indices = list(zip(*np.nonzero(array)))
    assert (
        len(nonzero_indices) == 4
    ), "There should be only 4 backbone atoms in this frame"
    nonzero_on_xy_indices = list(zip(*np.nonzero(array[:, :, centre])))
    assert (
        3 <= len(nonzero_on_xy_indices) <= 4
    ), "N, CA and C should lie on the xy plane."


@given(integers(min_value=1))
def test_even_voxels_per_side(voxels_per_side):
    frame_edge_length = 18.0
    if voxels_per_side % 2:
        voxels_per_side += 1
    # Obtain atom encoder:
    codec = cfds.Codec.CNO()
    with pytest.raises(AssertionError, match=r".*must be odd*"):
        output_file_path = cfds.make_frame_dataset(
            structure_files=["eep"],
            output_folder=".",
            name="test_dataset",
            frame_edge_length=frame_edge_length,
            voxels_per_side=voxels_per_side,
            require_confirmation=False,
            encode_cb=True,
            codec=codec,
        )


def test_make_frame_dataset():
    """Tests the creation of a frame data set."""
    test_file = TEST_DATA_DIR / "1ubq.pdb"
    frame_edge_length = 18.0
    voxels_per_side = 31

    ampal_1ubq = ampal.load_pdb(str(test_file))
    if isinstance(ampal_1ubq, ampal.AmpalContainer):
        for assembly in ampal_1ubq:
            for monomer in assembly:
                if isinstance(monomer, ampal.Polypeptide):
                    monomer.tag_sidechain_dihedrals()
    elif isinstance(ampal_1ubq, ampal.Polypeptide):
        ampal_1ubq.tag_sidechain_dihedrals()
    elif isinstance(ampal_1ubq, ampal.Assembly):
        # For each monomer in the assembly:
        for monomer in ampal_1ubq:
            if isinstance(monomer, ampal.Polypeptide):
                monomer.tag_sidechain_dihedrals()
    else:
        raise ValueError

    for atom in ampal_1ubq.get_atoms():
        if not cfds.default_atom_filter(atom):
            del atom.parent.atoms[atom.res_label]
            del atom
    with tempfile.TemporaryDirectory() as tmpdir:
        # Obtain atom encoder:
        codec = cfds.Codec.CNO()
        output_file_path = cfds.make_frame_dataset(
            structure_files=[test_file],
            output_folder=tmpdir,
            name="test_dataset",
            frame_edge_length=frame_edge_length,
            voxels_per_side=voxels_per_side,
            verbosity=1,
            require_confirmation=False,
            codec=codec,
            tag_rotamers=True,
        )
        with h5py.File(output_file_path, "r") as dataset:
            for n in range(1, 77):
                # check that the frame for all the data frames match between the input
                # arrays and the ones that come out of the HDF5 data set
                residue_number = str(n)
                test_frame = cfds.create_residue_frame(
                    residue=ampal_1ubq["A"][residue_number],
                    frame_edge_length=frame_edge_length,
                    voxels_per_side=voxels_per_side,
                    encode_cb=False,
                    codec=codec,
                )
                rota = ""
                for r in ampal_1ubq[0][n - 1].tags["rotamers"]:
                    rota += str(r)
                assert (
                    rota == dataset["1ubq"]["A"][residue_number].attrs["rotamers"]
                ), f'Tags Rotamer mismatch found at position {n}: {dataset["1ubq"]["A"][residue_number].attrs["rotamers"]} but expected {rota}'
                hdf5_array = dataset["1ubq"]["A"][residue_number][()]
                npt.assert_array_equal(
                    hdf5_array,
                    test_frame,
                    err_msg=(
                        "The frame in the HDF5 data set should be the same as the "
                        "input frame."
                    ),
                )


def test_convert_atom_to_gaussian_density():
    # No modifiers:
    opt_frame = cfds.convert_atom_to_gaussian_density((0, 0, 0), 0.6, optimized=True)
    non_opt_frame = cfds.convert_atom_to_gaussian_density(
        (0, 0, 0), 0.6, optimized=False
    )
    np.testing.assert_array_almost_equal(opt_frame, non_opt_frame, decimal=2)
    np.testing.assert_almost_equal(np.sum(non_opt_frame), np.sum(opt_frame))
    # With modifiers:
    opt_frame = cfds.convert_atom_to_gaussian_density((0.5, 0, 0), 0.6, optimized=True)
    non_opt_frame = cfds.convert_atom_to_gaussian_density(
        (0.5, 0, 0), 0.6, optimized=False
    )
    np.testing.assert_array_almost_equal(opt_frame, non_opt_frame, decimal=2)


def test_make_frame_dataset_as_gaussian():
    """Tests the creation of a frame data set."""
    test_file = TEST_DATA_DIR / "1ubq.pdb"
    frame_edge_length = 18.0
    voxels_per_side = 31

    ampal_1ubq = ampal.load_pdb(str(test_file))
    for atom in ampal_1ubq.get_atoms():
        if not cfds.default_atom_filter(atom):
            del atom.parent.atoms[atom.res_label]
            del atom
    with tempfile.TemporaryDirectory() as tmpdir:
        # Obtain atom encoder:
        codec = cfds.Codec.CNO()
        output_file_path = cfds.make_frame_dataset(
            structure_files=[test_file],
            output_folder=tmpdir,
            name="test_dataset",
            frame_edge_length=frame_edge_length,
            voxels_per_side=voxels_per_side,
            verbosity=1,
            require_confirmation=False,
            codec=codec,
            voxels_as_gaussian=True,
        )
        with h5py.File(output_file_path, "r") as dataset:
            for n in range(1, 77):
                # check that the frame for all the data frames match between the input
                # arrays and the ones that come out of the HDF5 data set
                residue_number = str(n)
                test_frame = cfds.create_residue_frame(
                    residue=ampal_1ubq["A"][residue_number],
                    frame_edge_length=frame_edge_length,
                    voxels_per_side=voxels_per_side,
                    encode_cb=False,
                    codec=codec,
                    voxels_as_gaussian=True,
                )
                hdf5_array = dataset["1ubq"]["A"][residue_number][()]
                npt.assert_array_equal(
                    hdf5_array,
                    test_frame,
                    err_msg=(
                        "The frame in the HDF5 data set should be the same as the "
                        "input frame."
                    ),
                )


def test_make_frame_dataset_as_gaussian_cnocacbq():
    """Tests the creation of a frame data set."""
    test_file = TEST_DATA_DIR / "1ubq.pdb"
    frame_edge_length = 18.0
    voxels_per_side = 31

    ampal_1ubq = ampal.load_pdb(str(test_file))
    for atom in ampal_1ubq.get_atoms():
        if not cfds.default_atom_filter(atom):
            del atom.parent.atoms[atom.res_label]
            del atom
    with tempfile.TemporaryDirectory() as tmpdir:
        # Obtain atom encoder:
        codec = cfds.Codec.CNOCBCAQ()
        output_file_path = cfds.make_frame_dataset(
            structure_files=[test_file],
            output_folder=tmpdir,
            name="test_dataset",
            frame_edge_length=frame_edge_length,
            voxels_per_side=voxels_per_side,
            verbosity=1,
            require_confirmation=False,
            codec=codec,
            voxels_as_gaussian=True,
        )
        with h5py.File(output_file_path, "r") as dataset:
            for n in range(1, 77):
                # check that the frame for all the data frames match between the input
                # arrays and the ones that come out of the HDF5 data set
                residue_number = str(n)
                test_frame = cfds.create_residue_frame(
                    residue=ampal_1ubq["A"][residue_number],
                    frame_edge_length=frame_edge_length,
                    voxels_per_side=voxels_per_side,
                    encode_cb=True,
                    codec=codec,
                    voxels_as_gaussian=True,
                )
                hdf5_array = dataset["1ubq"]["A"][residue_number][()]
                npt.assert_array_equal(
                    hdf5_array,
                    test_frame,
                    err_msg=(
                        "The frame in the HDF5 data set should be the same as the "
                        "input frame."
                    ),
                )
                charge = residue_charge[ampal_1ubq["A"][residue_number].mol_letter]
                if charge > 0:
                    assert np.max(test_frame[:, :, :, 5]) > 0
                if charge < 0:
                    assert np.min(test_frame[:, :, :, 5]) < 0


def test_make_frame_dataset_as_gaussian_cnocacbp():
    """Tests the creation of a frame data set."""
    test_file = TEST_DATA_DIR / "1ubq.pdb"
    frame_edge_length = 18.0
    voxels_per_side = 31

    ampal_1ubq = ampal.load_pdb(str(test_file))
    for atom in ampal_1ubq.get_atoms():
        if not cfds.default_atom_filter(atom):
            del atom.parent.atoms[atom.res_label]
            del atom
    with tempfile.TemporaryDirectory() as tmpdir:
        # Obtain atom encoder:
        codec = cfds.Codec.CNOCBCAP()
        output_file_path = cfds.make_frame_dataset(
            structure_files=[test_file],
            output_folder=tmpdir,
            name="test_dataset",
            frame_edge_length=frame_edge_length,
            voxels_per_side=voxels_per_side,
            verbosity=1,
            require_confirmation=False,
            codec=codec,
            voxels_as_gaussian=True,
        )
        with h5py.File(output_file_path, "r") as dataset:
            for n in range(1, 77):
                # check that the frame for all the data frames match between the input
                # arrays and the ones that come out of the HDF5 data set
                residue_number = str(n)
                test_frame = cfds.create_residue_frame(
                    residue=ampal_1ubq["A"][residue_number],
                    frame_edge_length=frame_edge_length,
                    voxels_per_side=voxels_per_side,
                    encode_cb=True,
                    codec=codec,
                    voxels_as_gaussian=True,
                )
                hdf5_array = dataset["1ubq"]["A"][residue_number][()]
                npt.assert_array_equal(
                    hdf5_array,
                    test_frame,
                    err_msg=(
                        "The frame in the HDF5 data set should be the same as the "
                        "input frame."
                    ),
                )
                if ampal_1ubq["A"][residue_number].mol_letter in standard_amino_acids.keys():
                    polarity = -1 if polarity_Zimmerman[ampal_1ubq["A"][residue_number].mol_letter] < 20 else 1
                else:
                    polarity = 0
                if polarity == 1:
                    assert np.max(test_frame[:, :, :, 5]) > 0
                if polarity == 0:
                    assert np.min(test_frame[:, :, :, 5]) < 0


@settings(deadline=700)
@given(integers(min_value=0, max_value=214))
def test_default_atom_filter(residue_number: int):
    assembly = ampal.load_pdb(str(TEST_DATA_DIR / "3qy1.pdb"))
    focus_residue = assembly[0][residue_number]
    backbone_atoms = ("N", "CA", "C", "O")

    for atom in focus_residue:
        filtered_atom = True if atom.res_label in backbone_atoms else False
        filtered_scenario = cfds.default_atom_filter(atom)
        assert (
            filtered_atom == filtered_scenario
        ), f"Expected {atom.res_label} to return {filtered_atom} after filter"


@settings(deadline=700)
@given(integers(min_value=0, max_value=214))
def test_cb_atom_filter(residue_number: int):
    assembly = ampal.load_pdb(str(TEST_DATA_DIR / "3qy1.pdb"))
    focus_residue = assembly[0][residue_number]
    backbone_atoms = ("N", "CA", "C", "O", "CB")

    for atom in focus_residue:
        filtered_atom = True if atom.res_label in backbone_atoms else False
        filtered_scenario = cfds.keep_sidechain_cb_atom_filter(atom)
        assert (
            filtered_atom == filtered_scenario
        ), f"Expected {atom.res_label} to return {filtered_atom} after filter"


def test_add_gaussian_at_position():
    main_matrix = np.zeros((5, 5, 5, 5), dtype=np.float)
    modifiers_triple = (0, 0, 0)
    codec = cfds.Codec.CNOCBCA()

    secondary_matrix, atom_idx = codec.encode_gaussian_atom("C", modifiers_triple)
    atom_coord = (1, 1, 1)

    added_matrix = cfds.add_gaussian_at_position(
        main_matrix, secondary_matrix[:, :, :, atom_idx], atom_coord, atom_idx
    )
    # Check general sum:
    np.testing.assert_array_almost_equal(np.sum(added_matrix), 1.0, decimal=2)
    # Check center:
    assert (
        0 < added_matrix[1, 1, 1][0] < 1
    ), f"The central atom should be 1 but got {main_matrix[1, 1, 1, 0]}."
    # Check middle points (in each direction so 6 total points):
    # +---+---+---+
    # | _ | X | _ |
    # | X | 0 | X |
    # | _ | X | _ |
    # +---+---+---+
    # Where 0 is the central atom
    np.testing.assert_array_almost_equal(
        added_matrix[1, 0, 1, 0],
        added_matrix[0, 1, 1, 0],
        decimal=2,
        err_msg=f"The atom should be {added_matrix[0, 1, 1, 0]} but got {main_matrix[1, 0, 1, 0]}.",
    )
    np.testing.assert_array_almost_equal(
        added_matrix[1, 1, 0, 0],
        added_matrix[0, 1, 1, 0],
        decimal=2,
        err_msg=f"The atom should be {added_matrix[0, 1, 1, 0]} but got {main_matrix[1, 1, 0, 0]}.",
    )
    np.testing.assert_array_almost_equal(
        added_matrix[1, 1, 2, 0],
        added_matrix[0, 1, 1, 0],
        decimal=2,
        err_msg=f"The atom should be {added_matrix[0, 1, 1, 0]} but got {main_matrix[1, 1, 2, 0]}.",
    )
    np.testing.assert_array_almost_equal(
        added_matrix[1, 2, 1, 0],
        added_matrix[0, 1, 1, 0],
        decimal=2,
        err_msg=f"The atom should be {added_matrix[0, 1, 1, 0]} but got {main_matrix[1, 2, 1, 0]}.",
    )
    np.testing.assert_array_almost_equal(
        added_matrix[2, 1, 1, 0],
        added_matrix[0, 1, 1, 0],
        decimal=2,
        err_msg=f"The atom should be {added_matrix[0, 1, 1, 0]} but got {main_matrix[2, 1, 1, 0]}.",
    )
    # Check inner corners (in each direction so 12 total points):
    # +---+---+---+
    # | X | _ | X |
    # | _ | 0 | _ |
    # | X | _ | X |
    # +---+---+---+
    np.testing.assert_array_almost_equal(
        added_matrix[0, 1, 0, 0],
        added_matrix[0, 0, 1, 0],
        decimal=4,
        err_msg=f"The atom should be {added_matrix[0, 0, 1, 0]} but got {added_matrix[0, 1, 0, 0]}.",
    )
    np.testing.assert_array_almost_equal(
        added_matrix[0, 1, 2, 0],
        added_matrix[0, 0, 1, 0],
        decimal=4,
        err_msg=f"The atom should be {added_matrix[0, 0, 1, 0]} but got {added_matrix[0, 1, 2, 0]}.",
    )
    np.testing.assert_array_almost_equal(
        added_matrix[0, 2, 1, 0],
        added_matrix[0, 0, 1, 0],
        decimal=4,
        err_msg=f"The atom should be {added_matrix[0, 0, 1, 0]} but got {added_matrix[0, 2, 1, 0]}.",
    )
    np.testing.assert_array_almost_equal(
        added_matrix[1, 0, 0, 0],
        added_matrix[0, 0, 1, 0],
        decimal=4,
        err_msg=f"The atom should be {added_matrix[0, 0, 1, 0]} but got {added_matrix[1, 0, 0, 0]}.",
    )
    np.testing.assert_array_almost_equal(
        added_matrix[1, 0, 2, 0],
        added_matrix[0, 0, 1, 0],
        decimal=4,
        err_msg=f"The atom should be {added_matrix[0, 0, 1, 0]} but got {added_matrix[1, 0, 2, 0]}.",
    )
    np.testing.assert_array_almost_equal(
        added_matrix[1, 2, 0, 0],
        added_matrix[0, 0, 1, 0],
        decimal=4,
        err_msg=f"The atom should be {added_matrix[0, 0, 1, 0]} but got {added_matrix[1, 2, 0, 0]}.",
    )
    np.testing.assert_array_almost_equal(
        added_matrix[1, 2, 2, 0],
        added_matrix[0, 0, 1, 0],
        decimal=4,
        err_msg=f"The atom should be {added_matrix[0, 0, 1, 0]} but got {added_matrix[1, 2, 2, 0]}.",
    )
    np.testing.assert_array_almost_equal(
        added_matrix[2, 0, 1, 0],
        added_matrix[0, 0, 1, 0],
        decimal=4,
        err_msg=f"The atom should be {added_matrix[0, 0, 1, 0]} but got {added_matrix[2, 0, 1, 0]}.",
    )
    np.testing.assert_array_almost_equal(
        added_matrix[2, 1, 0, 0],
        added_matrix[0, 0, 1, 0],
        decimal=4,
        err_msg=f"The atom should be {added_matrix[0, 0, 1, 0]} but got {added_matrix[2, 1, 0, 0]}.",
    )
    np.testing.assert_array_almost_equal(
        added_matrix[2, 1, 2, 0],
        added_matrix[0, 0, 1, 0],
        decimal=4,
        err_msg=f"The atom should be {added_matrix[0, 0, 1, 0]} but got {added_matrix[2, 1, 2, 0]}.",
    )
    np.testing.assert_array_almost_equal(
        added_matrix[2, 2, 1, 0],
        added_matrix[0, 0, 1, 0],
        decimal=4,
        err_msg=f"The atom should be {added_matrix[0, 0, 1, 0]} but got {added_matrix[2, 2, 1, 0]}.",
    )
    # Check outer corners(in each direction so 8 total points):
    # +---+---+---+
    # | X | _ | X |
    # | _ | _ | _ |
    # | X | _ | X |
    # +---+---+---+
    np.testing.assert_array_almost_equal(
        added_matrix[0, 2, 0, 0],
        added_matrix[0, 0, 2, 0],
        decimal=4,
        err_msg=f"The atom should be {added_matrix[0, 0, 2, 0]} but got {added_matrix[0, 2, 0, 0]}.",
    )
    np.testing.assert_array_almost_equal(
        added_matrix[0, 2, 2, 0],
        added_matrix[0, 0, 2, 0],
        decimal=4,
        err_msg=f"The atom should be {added_matrix[0, 0, 2, 0]} but got {added_matrix[0, 2, 2, 0]}.",
    )
    np.testing.assert_array_almost_equal(
        added_matrix[2, 0, 0, 0],
        added_matrix[0, 0, 2, 0],
        decimal=4,
        err_msg=f"The atom should be {added_matrix[0, 0, 2, 0]} but got {added_matrix[2, 0, 0, 0]}.",
    )
    np.testing.assert_array_almost_equal(
        added_matrix[2, 0, 2, 0],
        added_matrix[0, 0, 2, 0],
        decimal=4,
        err_msg=f"The atom should be {added_matrix[0, 0, 2, 0]} but got {added_matrix[2, 0, 2, 0]}.",
    )
    np.testing.assert_array_almost_equal(
        added_matrix[2, 2, 0, 0],
        added_matrix[0, 0, 2, 0],
        decimal=4,
        err_msg=f"The atom should be {added_matrix[0, 0, 2, 0]} but got {added_matrix[2, 2, 0, 0]}.",
    )
    np.testing.assert_array_almost_equal(
        added_matrix[2, 2, 2, 0],
        added_matrix[0, 0, 2, 0],
        decimal=4,
        err_msg=f"The atom should be {added_matrix[0, 0, 2, 0]} but got {added_matrix[2, 2, 2, 0]}.",
    )
    # Add additional point and check whether the sum is 2:
    atom_coord = (2, 2, 2)
    added_matrix = cfds.add_gaussian_at_position(
        added_matrix, secondary_matrix[:, :, :, atom_idx], atom_coord, atom_idx
    )
    np.testing.assert_array_almost_equal(np.sum(added_matrix), 2.0, decimal=2)
    # Add point in top left corner and check whether the normalization still adds up to 1:
    # +---+---+---+
    # | _ | _ | _ |
    # | _ | 0 | X |
    # | _ | X | X |
    # +---+---+---+
    # We are keeping all the X and 0
    atom_coord = (0, 0, 0)
    added_matrix = cfds.add_gaussian_at_position(
        main_matrix, secondary_matrix[:, :, :, atom_idx], atom_coord, atom_idx
    )
    np.testing.assert_array_almost_equal(np.sum(added_matrix), 3.0, decimal=2)
    np.testing.assert_array_less(added_matrix[0, 0, 0][0], 1)
    assert (
        0 < added_matrix[0, 0, 0][0] <= 1
    ), f"The central atom value should be between 0 and 1 but was {added_matrix[0, 0, 0][0]}"
    # Testing N, O, Ca, Cb atom channels. Adding atoms at (0, 0, 0) in different channels:
    N_secondary_matrix, N_atom_idx = codec.encode_gaussian_atom("N", modifiers_triple)
    added_matrix = cfds.add_gaussian_at_position(
        main_matrix, N_secondary_matrix[:, :, :, N_atom_idx], atom_coord, N_atom_idx
    )
    np.testing.assert_array_almost_equal(np.sum(added_matrix), 4.0, decimal=2)
    np.testing.assert_array_less(added_matrix[0, 0, 0][N_atom_idx], 1)
    assert (
        0 < added_matrix[0, 0, 0][N_atom_idx] <= 1
    ), f"The central atom value should be between 0 and 1 but was {added_matrix[0, 0, 0][N_atom_idx]}"
    O_secondary_matrix, O_atom_idx = codec.encode_gaussian_atom("O", modifiers_triple)
    added_matrix = cfds.add_gaussian_at_position(
        main_matrix, O_secondary_matrix[:, :, :, O_atom_idx], atom_coord, O_atom_idx
    )
    np.testing.assert_array_almost_equal(np.sum(added_matrix), 5.0, decimal=2)
    np.testing.assert_array_less(added_matrix[0, 0, 0][O_atom_idx], 1)
    assert (
        0 < added_matrix[0, 0, 0][O_atom_idx] <= 1
    ), f"The central atom value should be between 0 and 1 but was {added_matrix[0, 0, 0][O_atom_idx]}"
    CA_secondary_matrix, CA_atom_idx = codec.encode_gaussian_atom(
        "CA", modifiers_triple
    )
    added_matrix = cfds.add_gaussian_at_position(
        main_matrix, CA_secondary_matrix[:, :, :, CA_atom_idx], atom_coord, CA_atom_idx
    )
    np.testing.assert_array_almost_equal(np.sum(added_matrix), 6.0, decimal=2)
    np.testing.assert_array_less(added_matrix[0, 0, 0][CA_atom_idx], 1)
    assert (
        0 < added_matrix[0, 0, 0][CA_atom_idx] <= 1
    ), f"The central atom value should be between 0 and 1 but was {added_matrix[0, 0, 0][CA_atom_idx]}"
    CB_secondary_matrix, CB_atom_idx = codec.encode_gaussian_atom(
        "CB", modifiers_triple
    )
    added_matrix = cfds.add_gaussian_at_position(
        main_matrix, CB_secondary_matrix[:, :, :, CB_atom_idx], atom_coord, CB_atom_idx
    )
    np.testing.assert_array_almost_equal(np.sum(added_matrix), 7.0, decimal=2)
    np.testing.assert_array_less(added_matrix[0, 0, 0][CB_atom_idx], 1)
    assert (
        0 < added_matrix[0, 0, 0][CB_atom_idx] <= 1
    ), f"The central atom value should be between 0 and 1 but was {CB_atom_idx[0, 0, 0][CA_atom_idx]}"


def test_download_pdb_from_csv_file():
    download_csv = Path("tests/testing_files/csv_pdb_list/pdb_to_test.csv")
    test_file_paths = cfds.download_pdb_from_csv_file(
        download_csv,
        verbosity=1,
        pdb_outpath=TEST_DATA_DIR,
        workers=3,
        voxelise_all_states=False,
    )
    assert (
        TEST_DATA_DIR / "1qys.pdb1" in test_file_paths
    ), f"Expected to find {TEST_DATA_DIR / '1qys.pdb1'} as part of the generated paths."
    assert (
        TEST_DATA_DIR / "3qy1A.pdb1" in test_file_paths
    ), f"Expected to find {TEST_DATA_DIR / '3qy1A.pdb1'} as part of the generated paths."
    assert (
        TEST_DATA_DIR / "6ct4.pdb1" in test_file_paths
    ), f"Expected to find {TEST_DATA_DIR / '6ct4.pdb1'} as part of the generated paths."
    assert (
        TEST_DATA_DIR / "1qys.pdb1"
    ).exists(), f"Expected download of 1QYS to return PDB file"
    assert (
        TEST_DATA_DIR / "3qy1A.pdb1"
    ).exists(), f"Expected download of 3QYA to return PDB file"
    assert (
        TEST_DATA_DIR / "6ct4.pdb1"
    ).exists(), f"Expected download of 6CT4 to return PDB file"
    # Delete files:
    (TEST_DATA_DIR / "1qys.pdb1").unlink(), (TEST_DATA_DIR / "3qy1A.pdb1").unlink(), (
        TEST_DATA_DIR / "6ct4.pdb1"
    ).unlink()
    test_file_paths = cfds.download_pdb_from_csv_file(
        download_csv,
        verbosity=1,
        pdb_outpath=TEST_DATA_DIR,
        workers=3,
        voxelise_all_states=True,
    )
    assert (
        TEST_DATA_DIR / "1qys.pdb"
    ).exists(), f"Expected download of 1QYS to return PDB file"
    assert (
        TEST_DATA_DIR / "3qy1A.pdb"
    ).exists(), f"Expected download of 3QYA to return PDB file"
    (TEST_DATA_DIR / "1qys.pdb").unlink(), (TEST_DATA_DIR / "3qy1A.pdb").unlink()

    for i in range(0, 10):
        pdb_code = f"6ct4_{i}.pdb"
        new_paths = TEST_DATA_DIR / pdb_code
        assert new_paths.exists(), f"Could not find path {new_paths} for {pdb_code}"
        new_paths.unlink()


def test_filter_structures_by_blacklist():
    blacklist_file = Path("tests/testing_files/filter/pdb_to_filter.csv")
    structure_files = []
    for pdb in ["1qys.pdb1", "3qy1A.pdb1", "6ct4.pdb1"]:
        structure_files.append(Path(pdb))
    filtered_structures = cfds.filter_structures_by_blacklist(
        structure_files, blacklist_file
    )
    assert len(structure_files) == 3, f"Expected 3 structures to be in the list"
    assert (
        len(filtered_structures) == 2
    ), f"Expected 2 structures to be in the filtered list"
    assert Path("1qys.pdb1") in filtered_structures, f"Expected 1qys to be in the list"
    assert Path("6ct4.pdb1") in filtered_structures, f"Expected 6CT4 to be in the list"
    assert (
        Path("3qy1A.pdb1") not in filtered_structures
    ), f"Expected 3qy1A not to be in the list"<|MERGE_RESOLUTION|>--- conflicted
+++ resolved
@@ -5,11 +5,8 @@
 
 import ampal
 import ampal.geometry as g
-<<<<<<< HEAD
 import aposteriori.data_prep.create_frame_data_set as cfds
 from aposteriori.data_prep.create_frame_data_set import default_atom_filter
-=======
->>>>>>> 35d755cb
 import h5py
 import numpy as np
 import numpy.testing as npt
@@ -102,27 +99,11 @@
     # Need to reassign the parent so that the residue is the only thing in the assembly
     single_res_assembly[0].parent = single_res_assembly
     single_res_assembly[0][0].parent = single_res_assembly[0]
-<<<<<<< HEAD
     chaindict = cfds.voxelise_assembly(
         single_res_assembly[0][0].parent.parent, name="3qy1", atom_filter_fn=default_atom_filter, frame_edge_length=frame_edge_length, voxels_per_side=voxels_per_side, encode_cb=True, codec=codec, tag_rotamers=False, chain_dict={}, voxels_as_gaussian=False, verbosity=1, chain_filter_list=["A"])[1]
     array_test=chaindict["A"][0].data
     np.testing.assert_array_equal(array_test[centre, centre, centre], [True, False, False, False], err_msg="The central atom should be CA.")
     nonzero_indices = list(zip(*np.nonzero(array_test)))
-=======
-    array = cfds.create_residue_frame(
-        single_res_assembly[0][0],
-        frame_edge_length,
-        voxels_per_side,
-        encode_cb=True,
-        codec=codec,
-    )
-    np.testing.assert_array_equal(
-        array[centre, centre, centre],
-        [True, False, False, False],
-        err_msg="The central atom should be CA.",
-    )
-    nonzero_indices = list(zip(*np.nonzero(array)))
->>>>>>> 35d755cb
     assert (
         len(nonzero_indices) == 5
     ), "There should be only 5 backbone atoms in this frame"
